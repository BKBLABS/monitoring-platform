--- conflicted
+++ resolved
@@ -1,20 +1,20 @@
-<<<<<<< HEAD
-=======
-import requests
-from zabbix_client import ZabbixClient
-
-
-def fetch_hyphenmon():
-    return requests.get("http://localhost:5001/metrics").json()
-
-
-def aggregate():
-    zabbix = ZabbixClient("http://192.168.1.7/api_jsonrpc.php", "Admin", "zabbix")
-    z_data = zabbix.get_items("10105")  
-    h_data = fetch_hyphenmon()
-    return {"zabbix": z_data, "hyphenmon": h_data}
-
-
-if __name__ == "__main__":
-    print(aggregate())
->>>>>>> da9b28d1
+
+
+import requests
+from zabbix_client import ZabbixClient
+
+
+def fetch_hyphenmon():
+    return requests.get("http://localhost:5001/metrics").json()
+
+
+def aggregate():
+    zabbix = ZabbixClient("http://192.168.1.7/api_jsonrpc.php", "Admin", "zabbix")
+    z_data = zabbix.get_items("10105")  
+    h_data = fetch_hyphenmon()
+    return {"zabbix": z_data, "hyphenmon": h_data}
+
+
+if __name__ == "__main__":
+    print(aggregate())
+ main